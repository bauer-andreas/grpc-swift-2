--- conflicted
+++ resolved
@@ -118,11 +118,7 @@
 
   func debugPipelineExpectation(
     _ callback: @escaping (Result<NIOFilterEmptyWritesHandler, Error>) -> Void
-<<<<<<< HEAD
-  ) -> (Channel) -> EventLoopFuture<Void> {
-=======
   ) -> GRPCChannelInitializer {
->>>>>>> a9d7b5ab
     return { channel in
       channel.pipeline.handler(type: NIOFilterEmptyWritesHandler.self).always { result in
         callback(result)
